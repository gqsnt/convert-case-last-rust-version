--- conflicted
+++ resolved
@@ -64,7 +64,6 @@
 
 ## Change Log
 
-<<<<<<< HEAD
 ### 0.7.0
 
 Breaking changes:
@@ -75,10 +74,7 @@
 Other changes:
 
 * Remove most imports from doc comments.
-=======
-Licensed under [MIT License](./LICENSE).
 
 ## Other Projects
 
-Github user [Wild-W](https://github.com/Wild-W) has built [nodejs bindings for convert_case](https://github.com/Wild-W/convert-case) that are up to date with 0.6.0.
->>>>>>> 621d5883
+Github user [Wild-W](https://github.com/Wild-W) has built [nodejs bindings for convert_case](https://github.com/Wild-W/convert-case) that are up to date with 0.6.0.